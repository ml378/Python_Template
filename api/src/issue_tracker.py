from __future__ import annotations

import uuid
from datetime import datetime, timezone
from typing import Any, Iterator

from api.src import Comment, Issue, IssueTrackerClient


class MemoryComment(Comment):
    """An in-memory implementation of a Comment."""

    def __init__(self, author: str, content: str):
        self._id = str(uuid.uuid4())
        self._author = author
        self._content = content
        self._created_at = datetime.now(tz=timezone.utc).isoformat()

    @property
    def id(self) -> str:
        return self._id

    @property
    def author(self) -> str:
        return self._author

    @property
    def content(self) -> str:
        return self._content

    @property
    def created_at(self) -> str:
        return self._created_at


class MemoryIssue(Issue):
    """An in-memory implementation of an Issue."""

    def __init__(self, title: str, description: str, creator: str, **kwargs: Any):  # noqa: ANN401
        self._id = str(uuid.uuid4())
        self._title = title
        self._description = description
        self._status = str(kwargs.get("status", "open"))
        self._creator = creator
        self._assignee = kwargs.get("assignee")
        self._created_at = datetime.now(tz=timezone.utc).isoformat()
        self._updated_at = self._created_at
        labels_arg = kwargs.get("labels", [])
        self._labels: list[str] = (
            [str(label) for label in labels_arg] if isinstance(labels_arg, list) else []
        )
        self._priority = kwargs.get("priority")
        self._comments: list[MemoryComment] = []

    @property
    def id(self) -> str:
        return self._id

    @property
    def title(self) -> str:
        return self._title

    @property
    def description(self) -> str:
        return self._description

    @property
    def status(self) -> str:
        return self._status

    @property
    def creator(self) -> str:
        return self._creator

    @property
    def assignee(self) -> str | None:
        return self._assignee

    @property
    def created_at(self) -> str:
        return self._created_at

    @property
    def updated_at(self) -> str:
        return self._updated_at

    @property
    def labels(self) -> list[str]:
        return self._labels

    @property
    def priority(self) -> str | None:
        return self._priority

    def get_comments(self) -> Iterator[Comment]:
        return iter(self._comments)

    def add_comment(self, comment: MemoryComment) -> None:
        self._comments.append(comment)
        self._updated_at = datetime.now(tz=timezone.utc).isoformat()

    def update(self, **kwargs: Any) -> None:  # noqa: ANN401
        """Update issue attributes."""
        if "title" in kwargs:
            self._title = kwargs["title"]
        if "description" in kwargs:
            self._description = kwargs["description"]
        if "status" in kwargs:
            self._status = kwargs["status"]
        if "assignee" in kwargs:
            self._assignee = kwargs["assignee"]
        if "labels" in kwargs:
            labels_arg = kwargs["labels"]
            self._labels = (
                [str(label) for label in labels_arg]
                if isinstance(labels_arg, list)
                else self._labels
            )
        if "priority" in kwargs:
            self._priority = kwargs["priority"]

        self._updated_at = datetime.now(tz=timezone.utc).isoformat()


class MemoryIssueTrackerClient(IssueTrackerClient):
    """An in-memory implementation of an Issue Tracker Client."""

    def __init__(self):
        # Specify that this client works with MemoryIssue instances
        self._issues: dict[str, MemoryIssue] = {}
        self._current_user = (
            "default_user"  # In a real system, this would come from auth
        )

    def set_current_user(self, username: str) -> None:
        """Set the current user for operations."""
        self._current_user = username

    def get_issues(self, filters: dict[str, Any] | None = None) -> Iterator[Issue]:
        """Return an iterator of issues, optionally filtered."""
        issues = self._issues.values()

        if filters:
            filtered_issues = []
            for issue in issues:
                match = True
                for key, value in filters.items():
                    if key == "labels" and isinstance(value, list):
                        # Add assertion to help the type checker
                        assert isinstance(value, list)
                        # Check if any of the requested labels are in the issue's labels
                        if not any(label in issue.labels for label in value):
                            match = False
                            break
                    elif (key == "status" and getattr(issue, key) != value) or (
                        key == "assignee" and getattr(issue, key) != value
                    ):
                        match = False
                        break
                if match:
                    filtered_issues.append(issue)
            return iter(filtered_issues)

        return iter(issues)

    def get_issue_dict(self) -> dict[str, MemoryIssue]:
        """Return all issues as a dictionary."""
        return self._issues

    def get_issue(self, issue_id: str) -> Issue:
        """Return a specific issue by ID."""
        if issue_id not in self._issues:
            error_message = f"Issue with ID {issue_id} not found"
            raise ValueError(error_message)
        return self._issues[issue_id]

    def create_issue(self, title: str, description: str, **kwargs: Any) -> Issue:  # noqa: ANN401
        """Create a new issue and return it."""
        issue = MemoryIssue(title, description, self._current_user, **kwargs)
        self._issues[issue.id] = issue
        return issue

    def update_issue(self, issue_id: str, **kwargs: Any) -> MemoryIssue:  # noqa: ANN401
        """Update an existing issue and return the updated version."""
        if issue_id not in self._issues:
            error_message = f"Issue with ID {issue_id} not found"
            raise ValueError(error_message)

        issue = self._issues[issue_id]
        issue.update(**kwargs)
        return issue

    def add_comment(self, issue_id: str, content: str) -> Comment:
        """Add a comment to an issue and return the created comment."""
        if issue_id not in self._issues:
            error_message = f"Issue with ID {issue_id} not found"
            raise ValueError(error_message)

        issue = self._issues[issue_id]
        comment = MemoryComment(self._current_user, content)
        issue.add_comment(comment)
        return comment

    def search_issues(self, query: str) -> Iterator[MemoryIssue]:
        """Search for issues matching the query string."""
        # Simple case-insensitive search in title and description
        query = query.lower()

        matching_issues = [
            issue
            for issue in self._issues.values()
            if query in issue.title.lower() or query in issue.description.lower()
        ]

        return iter(matching_issues)
<<<<<<< HEAD

=======
    
    def close_issue(self, issue_id: str, resolution: str) -> Issue:
        """Close an issue with a given resolution."""
        if issue_id not in self._issues:
            error_message = f"Issue with ID {issue_id} not found"
            raise ValueError(error_message)

        issue = self._issues[issue_id]
        issue.update(status="closed")
        self.add_comment(issue_id, f"Closed with resolution: {resolution}")
        return issue
    
>>>>>>> 9f9b851b
    def get_current_user(self) -> str:
        return self._current_user<|MERGE_RESOLUTION|>--- conflicted
+++ resolved
@@ -213,9 +213,6 @@
         ]
 
         return iter(matching_issues)
-<<<<<<< HEAD
-
-=======
     
     def close_issue(self, issue_id: str, resolution: str) -> Issue:
         """Close an issue with a given resolution."""
@@ -228,6 +225,5 @@
         self.add_comment(issue_id, f"Closed with resolution: {resolution}")
         return issue
     
->>>>>>> 9f9b851b
     def get_current_user(self) -> str:
         return self._current_user